--- conflicted
+++ resolved
@@ -496,13 +496,7 @@
       - "MINDSDB_PORT=$_MINDSDB_PORT"
       - "MINDSDB_DATABASE=$_MINDSDB_DATABASE"
       - "SERVICE_ACCOUNT_EMAIL=$SERVICE_ACCOUNT_EMAIL"
-<<<<<<< HEAD
     secretEnv: ["MINDSDB_HOST", "MINDSDB_USER", "MINDSDB_PASS", "CLIENT_ID"]
-=======
-      - "MYSQL_PORT=$_MYSQL_PORT"
-      - "MYSQL_DATABASE=$_DATABASE_NAME"
-    secretEnv: ["MINDSDB_HOST", "MINDSDB_USER", "MINDSDB_PASS", "MINDSDB_MYSQL_USER", "MINDSDB_MYSQL_PASS", "CLIENT_ID"]
->>>>>>> 36fe8d75
     volumes:
       - name: "go"
         path: "/gopath"
@@ -598,14 +592,6 @@
       env: MINDSDB_USER
     - versionName: projects/$PROJECT_ID/secrets/mindsdb_pass/versions/latest
       env: MINDSDB_PASS
-<<<<<<< HEAD
-=======
-    - versionName: projects/$PROJECT_ID/secrets/mindsdb_mysql_user/versions/latest
-      env: MINDSDB_MYSQL_USER
-    - versionName: projects/$PROJECT_ID/secrets/mindsdb_mysql_pass/versions/latest
-      env: MINDSDB_MYSQL_PASS
-    
->>>>>>> 36fe8d75
 
 
 options:
@@ -640,8 +626,7 @@
   _COUCHBASE_SCOPE: "couchbase-scope"
   _LOOKER_VERIFY_SSL: "true"
   _MINDSDB_PORT: "47335"
-<<<<<<< HEAD
-  _MINDSDB_DATABASE: "mindsdb"
-=======
   _MINDSDB_DATABASE: "mindsdb_mysql"
->>>>>>> 36fe8d75
+
+  _MINDSDB_PORT: "47335"
+  _MINDSDB_DATABASE: "mindsdb"