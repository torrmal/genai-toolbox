# Copyright 2024 Google LLC
#
# Licensed under the Apache License, Version 2.0 (the "License");
# you may not use this file except in compliance with the License.
# You may obtain a copy of the License at
#
#      http://www.apache.org/licenses/LICENSE-2.0
#
# Unless required by applicable law or agreed to in writing, software
# distributed under the License is distributed on an "AS IS" BASIS,
# WITHOUT WARRANTIES OR CONDITIONS OF ANY KIND, either express or implied.
# See the License for the specific language governing permissions and
# limitations under the License.

steps:
  - id: "install-dependencies"
    name: golang:1
    waitFor: ["-"]
    env:
      - "GOPATH=/gopath"
    volumes:
      - name: "go"
        path: "/gopath"
    script: |
      go get -d ./...

  - id: "compile-test-binary"
    name: golang:1
    waitFor: ["install-dependencies"]
    env:
      - "GOPATH=/gopath"
    volumes:
      - name: "go"
        path: "/gopath"
    script: |
      go test -c -race -cover \
      -coverpkg=./internal/sources/...,./internal/tools/... ./tests/...
      chmod +x .ci/test_with_coverage.sh

  - id: "cloud-sql-pg"
    name: golang:1
    waitFor: ["compile-test-binary"]
    entrypoint: /bin/bash
    env:
      - "GOPATH=/gopath"
      - "CLOUD_SQL_POSTGRES_PROJECT=$PROJECT_ID"
      - "CLOUD_SQL_POSTGRES_INSTANCE=$_CLOUD_SQL_POSTGRES_INSTANCE"
      - "CLOUD_SQL_POSTGRES_DATABASE=$_DATABASE_NAME"
      - "CLOUD_SQL_POSTGRES_REGION=$_REGION"
      - "SERVICE_ACCOUNT_EMAIL=$SERVICE_ACCOUNT_EMAIL"
    secretEnv:
      ["CLOUD_SQL_POSTGRES_USER", "CLOUD_SQL_POSTGRES_PASS", "CLIENT_ID"]
    volumes:
      - name: "go"
        path: "/gopath"
    args:
      - -c
      - |
        .ci/test_with_coverage.sh \
          "Cloud SQL Postgres" \
          cloudsqlpg \
          postgressql \
          postgresexecutesql

  - id: "alloydb-pg"
    name: golang:1
    waitFor: ["compile-test-binary"]
    entrypoint: /bin/bash
    env:
      - "GOPATH=/gopath"
      - "ALLOYDB_POSTGRES_PROJECT=$PROJECT_ID"
      - "ALLOYDB_POSTGRES_CLUSTER=$_ALLOYDB_POSTGRES_CLUSTER"
      - "ALLOYDB_POSTGRES_INSTANCE=$_ALLOYDB_POSTGRES_INSTANCE"
      - "ALLOYDB_POSTGRES_DATABASE=$_DATABASE_NAME"
      - "ALLOYDB_POSTGRES_REGION=$_REGION"
      - "SERVICE_ACCOUNT_EMAIL=$SERVICE_ACCOUNT_EMAIL"
    secretEnv: ["ALLOYDB_POSTGRES_USER", "ALLOYDB_POSTGRES_PASS", "CLIENT_ID"]
    volumes:
      - name: "go"
        path: "/gopath"
    args:
      - -c
      - |
        .ci/test_with_coverage.sh \
          "AlloyDB Postgres" \
          alloydbpg \
          postgressql \
          postgresexecutesql

  - id: "alloydb-ai-nl"
    name: golang:1
    waitFor: ["compile-test-binary"]
    entrypoint: /bin/bash
    env:
      - "GOPATH=/gopath"
      - "ALLOYDB_AI_NL_PROJECT=$PROJECT_ID"
      - "ALLOYDB_AI_NL_CLUSTER=$_ALLOYDB_AI_NL_CLUSTER"
      - "ALLOYDB_AI_NL_INSTANCE=$_ALLOYDB_AI_NL_INSTANCE"
      - "ALLOYDB_AI_NL_DATABASE=$_DATABASE_NAME"
      - "ALLOYDB_AI_NL_REGION=$_REGION"
      - "SERVICE_ACCOUNT_EMAIL=$SERVICE_ACCOUNT_EMAIL"
    secretEnv: ["ALLOYDB_AI_NL_USER", "ALLOYDB_AI_NL_PASS", "CLIENT_ID"]
    volumes:
      - name: "go"
        path: "/gopath"
    args:
      - -c
      - |
        .ci/test_with_coverage.sh \
          "AlloyDB AI NL" \
          alloydbainl \
          alloydbainl

  - id: "bigtable"
    name: golang:1
    waitFor: ["compile-test-binary"]
    entrypoint: /bin/bash
    env:
      - "GOPATH=/gopath"
      - "BIGTABLE_PROJECT=$PROJECT_ID"
      - "BIGTABLE_INSTANCE=$_BIGTABLE_INSTANCE"
      - "SERVICE_ACCOUNT_EMAIL=$SERVICE_ACCOUNT_EMAIL"
    secretEnv: ["CLIENT_ID"]
    volumes:
      - name: "go"
        path: "/gopath"
    args:
      - -c
      - |
        .ci/test_with_coverage.sh \
          "Bigtable" \
          bigtable \
          bigtable

  - id: "bigquery"
    name: golang:1
    waitFor: ["compile-test-binary"]
    entrypoint: /bin/bash
    env:
      - "GOPATH=/gopath"
      - "BIGQUERY_PROJECT=$PROJECT_ID"
      - "SERVICE_ACCOUNT_EMAIL=$SERVICE_ACCOUNT_EMAIL"
    secretEnv: ["CLIENT_ID"]
    volumes:
      - name: "go"
        path: "/gopath"
    args:
      - -c
      - |
        .ci/test_with_coverage.sh \
          "BigQuery" \
          bigquery \
          bigquery

  - id: "dataplex"
    name: golang:1
    waitFor: ["compile-test-binary"]
    entrypoint: /bin/bash
    env:
      - "GOPATH=/gopath"
      - "DATAPLEX_PROJECT=$PROJECT_ID"
      - "SERVICE_ACCOUNT_EMAIL=$SERVICE_ACCOUNT_EMAIL"
    secretEnv: ["CLIENT_ID"]
    volumes:
      - name: "go"
        path: "/gopath"
    args:
      - -c
      - |
        .ci/test_with_coverage.sh \
          "Dataplex" \
          dataplex \
          dataplex

  - id: "postgres"
    name: golang:1
    waitFor: ["compile-test-binary"]
    entrypoint: /bin/bash
    env:
      - "GOPATH=/gopath"
      - "POSTGRES_DATABASE=$_DATABASE_NAME"
      - "POSTGRES_HOST=$_POSTGRES_HOST"
      - "POSTGRES_PORT=$_POSTGRES_PORT"
      - "SERVICE_ACCOUNT_EMAIL=$SERVICE_ACCOUNT_EMAIL"
    secretEnv: ["POSTGRES_USER", "POSTGRES_PASS", "CLIENT_ID"]
    volumes:
      - name: "go"
        path: "/gopath"
    args:
      - -c
      - |
        .ci/test_with_coverage.sh \
          "Postgres" \
          postgres \
          postgressql \
          postgresexecutesql

  - id: "spanner"
    name: golang:1
    waitFor: ["compile-test-binary"]
    entrypoint: /bin/bash
    env:
      - "GOPATH=/gopath"
      - "SPANNER_PROJECT=$PROJECT_ID"
      - "SPANNER_DATABASE=$_DATABASE_NAME"
      - "SPANNER_INSTANCE=$_SPANNER_INSTANCE"
      - "SERVICE_ACCOUNT_EMAIL=$SERVICE_ACCOUNT_EMAIL"
    secretEnv: ["CLIENT_ID"]
    volumes:
      - name: "go"
        path: "/gopath"
    args:
      - -c
      - |
        .ci/test_with_coverage.sh \
          "Spanner" \
          spanner \
          spanner

  - id: "neo4j"
    name: golang:1
    waitFor: ["compile-test-binary"]
    entrypoint: /bin/bash
    env:
      - "GOPATH=/gopath"
      - "NEO4J_DATABASE=$_NEO4J_DATABASE"
      - "NEO4J_URI=$_NEO4J_URI"
    secretEnv: ["NEO4J_USER", "NEO4J_PASS"]
    volumes:
      - name: "go"
        path: "/gopath"
    args:
      - -c
      - |
        .ci/test_with_coverage.sh \
          "Neo4j" \
          neo4j \
          neo4j

  - id: "cloud-sql-mssql"
    name: golang:1
    waitFor: ["compile-test-binary"]
    entrypoint: /bin/bash
    env:
      - "GOPATH=/gopath"
      - "CLOUD_SQL_MSSQL_PROJECT=$PROJECT_ID"
      - "CLOUD_SQL_MSSQL_INSTANCE=$_CLOUD_SQL_MSSQL_INSTANCE"
      - "CLOUD_SQL_MSSQL_IP=$_CLOUD_SQL_MSSQL_IP"
      - "CLOUD_SQL_MSSQL_DATABASE=$_DATABASE_NAME"
      - "CLOUD_SQL_MSSQL_REGION=$_REGION"
      - "SERVICE_ACCOUNT_EMAIL=$SERVICE_ACCOUNT_EMAIL"
    secretEnv: ["CLOUD_SQL_MSSQL_USER", "CLOUD_SQL_MSSQL_PASS", "CLIENT_ID"]
    volumes:
      - name: "go"
        path: "/gopath"
    args:
      - -c
      - |
        .ci/test_with_coverage.sh \
          "Cloud SQL MSSQL" \
          cloudsqlmssql \
          mssql

  - id: "cloud-sql-mysql"
    name: golang:1
    waitFor: ["compile-test-binary"]
    entrypoint: /bin/bash
    env:
      - "GOPATH=/gopath"
      - "CLOUD_SQL_MYSQL_PROJECT=$PROJECT_ID"
      - "CLOUD_SQL_MYSQL_INSTANCE=$_CLOUD_SQL_MYSQL_INSTANCE"
      - "CLOUD_SQL_MYSQL_DATABASE=$_DATABASE_NAME"
      - "CLOUD_SQL_MYSQL_REGION=$_REGION"
      - "SERVICE_ACCOUNT_EMAIL=$SERVICE_ACCOUNT_EMAIL"
    secretEnv: ["CLOUD_SQL_MYSQL_USER", "CLOUD_SQL_MYSQL_PASS", "CLIENT_ID"]
    volumes:
      - name: "go"
        path: "/gopath"
    args:
      - -c
      - |
        .ci/test_with_coverage.sh \
          "Cloud SQL MySQL" \
          cloudsqlmysql \
          mysql

  - id: "mysql"
    name: golang:1
    waitFor: ["compile-test-binary"]
    entrypoint: /bin/bash
    env:
      - "GOPATH=/gopath"
      - "MYSQL_DATABASE=$_DATABASE_NAME"
      - "MYSQL_HOST=$_MYSQL_HOST"
      - "MYSQL_PORT=$_MYSQL_PORT"
      - "SERVICE_ACCOUNT_EMAIL=$SERVICE_ACCOUNT_EMAIL"
    secretEnv: ["MYSQL_USER", "MYSQL_PASS", "CLIENT_ID"]
    volumes:
      - name: "go"
        path: "/gopath"
    args:
      - -c
      - |
        .ci/test_with_coverage.sh \
          "MySQL" \
          mysql \
          mysql

  - id: "mssql"
    name: golang:1
    waitFor: ["compile-test-binary"]
    entrypoint: /bin/bash
    env:
      - "GOPATH=/gopath"
      - "MSSQL_DATABASE=$_DATABASE_NAME"
      - "MSSQL_HOST=$_MSSQL_HOST"
      - "MSSQL_PORT=$_MSSQL_PORT"
      - "SERVICE_ACCOUNT_EMAIL=$SERVICE_ACCOUNT_EMAIL"
    secretEnv: ["MSSQL_USER", "MSSQL_PASS", "CLIENT_ID"]
    volumes:
      - name: "go"
        path: "/gopath"
    args:
      - -c
      - |
        .ci/test_with_coverage.sh \
          "MSSQL" \
          mssql \
          mssql

  - id: "dgraph"
    name: golang:1
    waitFor: ["compile-test-binary"]
    entrypoint: /bin/bash
    env:
      - "GOPATH=/gopath"
      - "DGRAPH_URL=$_DGRAPHURL"
    volumes:
      - name: "go"
        path: "/gopath"
    args:
      - -c
      - |
        .ci/test_with_coverage.sh \
          "Dgraph" \
          dgraph \
          dgraph

  - id: "http"
    name: golang:1
    waitFor: ["compile-test-binary"]
    entrypoint: /bin/bash
    env:
      - "GOPATH=/gopath"
    secretEnv: ["CLIENT_ID"]
    volumes:
      - name: "go"
        path: "/gopath"
    args:
      - -c
      - |
        .ci/test_with_coverage.sh \
          "HTTP" \
          http \
          http

  - id: "sqlite"
    name: golang:1
    waitFor: ["compile-test-binary"]
    entrypoint: /bin/bash
    env:
      - "GOPATH=/gopath"
      - "SERVICE_ACCOUNT_EMAIL=$SERVICE_ACCOUNT_EMAIL"
    volumes:
      - name: "go"
        path: "/gopath"
    secretEnv: ["CLIENT_ID"]
    args:
      - -c
      - |
        .ci/test_with_coverage.sh \
          "SQLite" \
          sqlite \
          sqlite

  - id: "couchbase"
    name: golang:1
    waitFor: ["compile-test-binary"]
    entrypoint: /bin/bash
    env:
      - "GOPATH=/gopath"
      - "COUCHBASE_SCOPE=$_COUCHBASE_SCOPE"
      - "COUCHBASE_BUCKET=$_COUCHBASE_BUCKET"
      - "SERVICE_ACCOUNT_EMAIL=$SERVICE_ACCOUNT_EMAIL"
    secretEnv:
      ["COUCHBASE_CONNECTION", "COUCHBASE_USER", "COUCHBASE_PASS", "CLIENT_ID"]
    volumes:
      - name: "go"
        path: "/gopath"
    args:
      - -c
      - |
        .ci/test_with_coverage.sh \
          "Couchbase" \
          couchbase \
          couchbase

  - id: "redis"
    name: golang:1
    waitFor: ["compile-test-binary"]
    entrypoint: /bin/bash
    env:
      - "GOPATH=/gopath"
      - "SERVICE_ACCOUNT_EMAIL=$SERVICE_ACCOUNT_EMAIL"
    secretEnv: ["REDIS_ADDRESS", "REDIS_PASS", "CLIENT_ID"]
    volumes:
      - name: "go"
        path: "/gopath"
    args:
      - -c
      - |
        .ci/test_with_coverage.sh \
          "Redis" \
          redis \
          redis

  - id: "valkey"
    name: golang:1
    waitFor: ["compile-test-binary"]
    entrypoint: /bin/bash
    env:
      - "GOPATH=/gopath"
      - "VALKEY_DATABASE=$_VALKEY_DATABASE"
      - "SERVICE_ACCOUNT_EMAIL=$SERVICE_ACCOUNT_EMAIL"
    secretEnv: ["VALKEY_ADDRESS", "CLIENT_ID"]
    volumes:
      - name: "go"
        path: "/gopath"
    args:
      - -c
      - |
        .ci/test_with_coverage.sh \
          "Valkey" \
          valkey \
          valkey

  - id: "firestore"
    name: golang:1
    waitFor: ["compile-test-binary"]
    entrypoint: /bin/bash
    env:
      - "GOPATH=/gopath"
      - "FIRESTORE_PROJECT=$PROJECT_ID"
      - "SERVICE_ACCOUNT_EMAIL=$SERVICE_ACCOUNT_EMAIL"
    secretEnv: ["CLIENT_ID"]
    volumes:
      - name: "go"
        path: "/gopath"
    args:
      - -c
      - |
        .ci/test_with_coverage.sh \
          "Firestore" \
          firestore \
          firestore

  - id: "looker"
    name: golang:1
    waitFor: ["compile-test-binary"]
    entrypoint: /bin/bash
    env:
      - "GOPATH=/gopath"
      - "FIRESTORE_PROJECT=$PROJECT_ID"
      - "SERVICE_ACCOUNT_EMAIL=$SERVICE_ACCOUNT_EMAIL"
      - "LOOKER_VERIFY_SSL=$_LOOKER_VERIFY_SSL"
    secretEnv:
      [
        "CLIENT_ID",
        "LOOKER_BASE_URL",
        "LOOKER_CLIENT_ID",
        "LOOKER_CLIENT_SECRET",
      ]
    volumes:
      - name: "go"
        path: "/gopath"
    args:
      - -c
      - |
        .ci/test_with_coverage.sh \
          "Looker" \
          looker \
          looker
<<<<<<< HEAD
    
  - id: "mindsdb"
    name : golang:1
    waitFor: ["compile-test-binary"]
    entrypoint: /bin/bash
    env:
      - "GOPATH=/gopath"
      - "MINDSDB_PORT=$_MINDSDB_PORT"
      - "MINDSDB_DATABASE=$_MINDSDB_DATABASE"
      - "SERVICE_ACCOUNT_EMAIL=$SERVICE_ACCOUNT_EMAIL"
      - "MYSQL_PORT=$_MYSQL_PORT"
      - "MYSQL_DATABASE=$_DATABASE_NAME"
    secretEnv: ["MINDSDB_HOST", "MINDSDB_USER", "MINDSDB_PASS", "MINDSDB_MYSQL_USER", "MINDSDB_MYSQL_PASS", "CLIENT_ID"]
    volumes:
      - name: "go"
        path: "/gopath"
    args:
      - -c
      - |
        .ci/test_with_coverage.sh \
          "MindsDB" \
          mindsdb \
          mindsdb

=======
>>>>>>> bd3281aa

  - id: "alloydbwaitforoperation"
    name: golang:1
    waitFor: ["compile-test-binary"]
    entrypoint: /bin/bash
    env:
      - "GOPATH=/gopath"
      - "API_KEY=$(gcloud auth print-access-token)"
    secretEnv: ["CLIENT_ID"]
    volumes:
      - name: "go"
        path: "/gopath"
    args:
      - -c
      - |
        .ci/test_with_coverage.sh \
          "Alloydb Wait for Operation" \
          utility \
          utility/alloydbwaitforoperation

  - id: "tidb"
    name: golang:1
    waitFor: ["compile-test-binary"]
    entrypoint: /bin/bash
    env:
      - "GOPATH=/gopath"
      - "TIDB_DATABASE=$_DATABASE_NAME"
      - "TIDB_HOST=$_TIDB_HOST"
      - "TIDB_PORT=$_TIDB_PORT"
      - "SERVICE_ACCOUNT_EMAIL=$SERVICE_ACCOUNT_EMAIL"
    secretEnv: ["CLIENT_ID", "TIDB_USER", "TIDB_PASS"]
    volumes:
      - name: "go"
        path: "/gopath"
    args:
      - -c
      - |
        .ci/test_with_coverage.sh \
          "TiDB" \
          tidb \
          tidbsql tidbexecutesql

availableSecrets:
  secretManager:
    - versionName: projects/$PROJECT_ID/secrets/cloud_sql_pg_user/versions/latest
      env: CLOUD_SQL_POSTGRES_USER
    - versionName: projects/$PROJECT_ID/secrets/cloud_sql_pg_pass/versions/latest
      env: CLOUD_SQL_POSTGRES_PASS
    - versionName: projects/$PROJECT_ID/secrets/alloydb_pg_user/versions/latest
      env: ALLOYDB_POSTGRES_USER
    - versionName: projects/$PROJECT_ID/secrets/alloydb_pg_pass/versions/latest
      env: ALLOYDB_POSTGRES_PASS
    - versionName: projects/$PROJECT_ID/secrets/alloydb_ai_nl_user/versions/latest
      env: ALLOYDB_AI_NL_USER
    - versionName: projects/$PROJECT_ID/secrets/alloydb_ai_nl_pass/versions/latest
      env: ALLOYDB_AI_NL_PASS
    - versionName: projects/$PROJECT_ID/secrets/postgres_user/versions/latest
      env: POSTGRES_USER
    - versionName: projects/$PROJECT_ID/secrets/postgres_pass/versions/latest
      env: POSTGRES_PASS
    - versionName: projects/$PROJECT_ID/secrets/client_id/versions/latest
      env: CLIENT_ID
    - versionName: projects/$PROJECT_ID/secrets/neo4j_user/versions/latest
      env: NEO4J_USER
    - versionName: projects/$PROJECT_ID/secrets/neo4j_pass/versions/latest
      env: NEO4J_PASS
    - versionName: projects/$PROJECT_ID/secrets/cloud_sql_mssql_user/versions/latest
      env: CLOUD_SQL_MSSQL_USER
    - versionName: projects/$PROJECT_ID/secrets/cloud_sql_mssql_pass/versions/latest
      env: CLOUD_SQL_MSSQL_PASS
    - versionName: projects/$PROJECT_ID/secrets/cloud_sql_mysql_user/versions/latest
      env: CLOUD_SQL_MYSQL_USER
    - versionName: projects/$PROJECT_ID/secrets/cloud_sql_mysql_pass/versions/latest
      env: CLOUD_SQL_MYSQL_PASS
    - versionName: projects/$PROJECT_ID/secrets/mysql_user/versions/latest
      env: MYSQL_USER
    - versionName: projects/$PROJECT_ID/secrets/mysql_pass/versions/latest
      env: MYSQL_PASS
    - versionName: projects/$PROJECT_ID/secrets/mssql_user/versions/latest
      env: MSSQL_USER
    - versionName: projects/$PROJECT_ID/secrets/mssql_pass/versions/latest
      env: MSSQL_PASS
    - versionName: projects/$PROJECT_ID/secrets/couchbase_connection/versions/latest
      env: COUCHBASE_CONNECTION
    - versionName: projects/$PROJECT_ID/secrets/couchbase_user/versions/latest
      env: COUCHBASE_USER
    - versionName: projects/$PROJECT_ID/secrets/couchbase_pass/versions/latest
      env: COUCHBASE_PASS
    - versionName: projects/$PROJECT_ID/secrets/memorystore_redis_address/versions/latest
      env: REDIS_ADDRESS
    - versionName: projects/$PROJECT_ID/secrets/memorystore_redis_pass/versions/latest
      env: REDIS_PASS
    - versionName: projects/$PROJECT_ID/secrets/memorystore_valkey_address/versions/latest
      env: VALKEY_ADDRESS
    - versionName: projects/107716898620/secrets/looker_base_url/versions/latest
      env: LOOKER_BASE_URL
    - versionName: projects/107716898620/secrets/looker_client_id/versions/latest
      env: LOOKER_CLIENT_ID
    - versionName: projects/107716898620/secrets/looker_client_secret/versions/latest
      env: LOOKER_CLIENT_SECRET
<<<<<<< HEAD
    - versionName: projects/$PROJECT_ID/secrets/mindsdb_host/versions/latest
      env: MINDSDB_HOST
    - versionName: projects/$PROJECT_ID/secrets/mindsdb_user/versions/latest
      env: MINDSDB_USER
    - versionName: projects/$PROJECT_ID/secrets/mindsdb_pass/versions/latest
      env: MINDSDB_PASS
    - versionName: projects/$PROJECT_ID/secrets/mindsdb_mysql_user/versions/latest
      env: MINDSDB_MYSQL_USER
    - versionName: projects/$PROJECT_ID/secrets/mindsdb_mysql_pass/versions/latest
      env: MINDSDB_MYSQL_PASS
    

=======
    - versionName: projects/107716898620/secrets/tidb_user/versions/latest
      env: TIDB_USER
    - versionName: projects/107716898620/secrets/tidb_pass/versions/latest
      env: TIDB_PASS
>>>>>>> bd3281aa

options:
  logging: CLOUD_LOGGING_ONLY
  automapSubstitutions: true
  substitutionOption: "ALLOW_LOOSE"
  dynamicSubstitutions: true
  pool:
    name: projects/$PROJECT_ID/locations/us-central1/workerPools/integration-testing # Necessary for VPC network connection

substitutions:
  _DATABASE_NAME: test_database
  _REGION: "us-central1"
  _CLOUD_SQL_POSTGRES_INSTANCE: "cloud-sql-pg-testing"
  _ALLOYDB_POSTGRES_CLUSTER: "alloydb-pg-testing"
  _ALLOYDB_POSTGRES_INSTANCE: "alloydb-pg-testing-instance"
  _ALLOYDB_AI_NL_CLUSTER: "alloydb-ai-nl-testing"
  _ALLOYDB_AI_NL_INSTANCE: "alloydb-ai-nl-testing-instance"
  _BIGTABLE_INSTANCE: "bigtable-testing-instance"
  _POSTGRES_HOST: 127.0.0.1
  _POSTGRES_PORT: "5432"
  _SPANNER_INSTANCE: "spanner-testing"
  _NEO4J_DATABASE: "neo4j"
  _CLOUD_SQL_MSSQL_INSTANCE: "cloud-sql-mssql-testing"
  _CLOUD_SQL_MYSQL_INSTANCE: "cloud-sql-mysql-testing"
  _MYSQL_HOST: 127.0.0.1
  _MYSQL_PORT: "3306"
  _MSSQL_HOST: 127.0.0.1
  _MSSQL_PORT: "1433"
  _DGRAPHURL: "https://play.dgraph.io"
  _COUCHBASE_BUCKET: "couchbase-bucket"
  _COUCHBASE_SCOPE: "couchbase-scope"
  _LOOKER_VERIFY_SSL: "true"
<<<<<<< HEAD
  _MINDSDB_PORT: "47335"
  _MINDSDB_DATABASE: "mindsdb_mysql"
=======
  _TIDB_HOST: 127.0.0.1
  _TIDB_PORT: "4000"
>>>>>>> bd3281aa
<|MERGE_RESOLUTION|>--- conflicted
+++ resolved
@@ -490,8 +490,7 @@
           "Looker" \
           looker \
           looker
-<<<<<<< HEAD
-    
+
   - id: "mindsdb"
     name : golang:1
     waitFor: ["compile-test-binary"]
@@ -514,9 +513,6 @@
           "MindsDB" \
           mindsdb \
           mindsdb
-
-=======
->>>>>>> bd3281aa
 
   - id: "alloydbwaitforoperation"
     name: golang:1
@@ -617,25 +613,17 @@
       env: LOOKER_CLIENT_ID
     - versionName: projects/107716898620/secrets/looker_client_secret/versions/latest
       env: LOOKER_CLIENT_SECRET
-<<<<<<< HEAD
     - versionName: projects/$PROJECT_ID/secrets/mindsdb_host/versions/latest
       env: MINDSDB_HOST
     - versionName: projects/$PROJECT_ID/secrets/mindsdb_user/versions/latest
       env: MINDSDB_USER
     - versionName: projects/$PROJECT_ID/secrets/mindsdb_pass/versions/latest
       env: MINDSDB_PASS
-    - versionName: projects/$PROJECT_ID/secrets/mindsdb_mysql_user/versions/latest
-      env: MINDSDB_MYSQL_USER
-    - versionName: projects/$PROJECT_ID/secrets/mindsdb_mysql_pass/versions/latest
-      env: MINDSDB_MYSQL_PASS
-    
-
-=======
     - versionName: projects/107716898620/secrets/tidb_user/versions/latest
       env: TIDB_USER
     - versionName: projects/107716898620/secrets/tidb_pass/versions/latest
       env: TIDB_PASS
->>>>>>> bd3281aa
+
 
 options:
   logging: CLOUD_LOGGING_ONLY
@@ -668,10 +656,7 @@
   _COUCHBASE_BUCKET: "couchbase-bucket"
   _COUCHBASE_SCOPE: "couchbase-scope"
   _LOOKER_VERIFY_SSL: "true"
-<<<<<<< HEAD
   _MINDSDB_PORT: "47335"
   _MINDSDB_DATABASE: "mindsdb_mysql"
-=======
   _TIDB_HOST: 127.0.0.1
-  _TIDB_PORT: "4000"
->>>>>>> bd3281aa
+  _TIDB_PORT: "4000"