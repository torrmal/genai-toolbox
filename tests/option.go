// Copyright 2025 Google LLC
//
// Licensed under the Apache License, Version 2.0 (the "License");
// you may not use this file except in compliance with the License.
// You may obtain a copy of the License at
//
//     http://www.apache.org/licenses/LICENSE-2.0
//
// Unless required by applicable law or agreed to in writing, software
// distributed under the License is distributed on an "AS IS" BASIS,
// WITHOUT WARRANTIES OR CONDITIONS OF ANY KIND, either express or implied.
// See the License for the specific language governing permissions and
// limitations under the License.

package tests

/* Configurations for RunToolInvokeTest()  */

// InvokeTestConfig represents the various configuration options for RunToolInvokeTest()
type InvokeTestConfig struct {
	myToolId3NameAliceWant   string
	myToolById4Want          string
	nullWant                 string
	supportOptionalNullParam bool
	supportArrayParam        bool
<<<<<<< HEAD
	// MindsDB-specific overrides
	mindsDBParameterValidationOverride bool
	mindsDBAuthOverride                bool
	mindsDBExpectedParameterResponse   string
	mindsDBExpectedAuthResponse        string
=======
	supportClientAuth        bool
>>>>>>> 692dee43
}

type InvokeTestOption func(*InvokeTestConfig)

// WithMyToolId3NameAliceWant represents the response value for my-tool with id=3 and name=Alice.
// e.g. tests.RunToolInvokeTest(t, select1Want, tests.WithMyToolId3NameAliceWant("custom"))
func WithMyToolId3NameAliceWant(s string) InvokeTestOption {
	return func(c *InvokeTestConfig) {
		c.myToolId3NameAliceWant = s
	}
}

// WithMyToolById4Want represents the response value for my-tool-by-id with id=4.
// This response includes a null value column.
// e.g. tests.RunToolInvokeTest(t, select1Want, tests.WithMyToolById4Want("custom"))
func WithMyToolById4Want(s string) InvokeTestOption {
	return func(c *InvokeTestConfig) {
		c.myToolById4Want = s
	}
}

// WithNullWant represents a response value of null string.
// e.g. tests.RunToolInvokeTest(t, select1Want, tests.WithNullWant("custom"))
func WithNullWant(s string) InvokeTestOption {
	return func(c *InvokeTestConfig) {
		c.nullWant = s
	}
}

// DisableOptionalNullParamTest disables tests for optional null parameters.
// e.g. tests.RunToolInvokeTest(t, select1Want, tests.DisableOptionalNullParamTest())
func DisableOptionalNullParamTest() InvokeTestOption {
	return func(c *InvokeTestConfig) {
		c.supportOptionalNullParam = false
	}
}

// DisableArrayTest disables tests for sources that do not support array.
// e.g. tests.RunToolInvokeTest(t, select1Want, tests.DisableArrayTest())
func DisableArrayTest() InvokeTestOption {
	return func(c *InvokeTestConfig) {
		c.supportArrayParam = false
	}
}

<<<<<<< HEAD
// WithMindsDBParameterValidationOverride makes parameter validation tests expect data instead of errors.
// e.g. tests.RunToolInvokeTest(t, select1Want, tests.WithMindsDBParameterValidationOverride())
func WithMindsDBParameterValidationOverride() InvokeTestOption {
	return func(c *InvokeTestConfig) {
		c.mindsDBParameterValidationOverride = true
		c.mindsDBExpectedParameterResponse = "[{\"id\":1,\"name\":\"Alice\"},{\"id\":3,\"name\":\"Sid\"}]"
	}
}

// WithMindsDBAuthOverride makes auth tests expect null instead of auth-specific responses.
// e.g. tests.RunToolInvokeTest(t, select1Want, tests.WithMindsDBAuthOverride())
func WithMindsDBAuthOverride() InvokeTestOption {
	return func(c *InvokeTestConfig) {
		c.mindsDBAuthOverride = true
		c.mindsDBExpectedAuthResponse = "null"
=======
// EnableClientAuthTest runs the client authorization tests.
// Only enable it if your source supports the `useClientOAuth` configuration.
// Currently, this should only be used with the BigQuery tests.
func EnableClientAuthTest() InvokeTestOption {
	return func(c *InvokeTestConfig) {
		c.supportClientAuth = true
>>>>>>> 692dee43
	}
}

/* Configurations for RunMCPToolCallMethod()  */

// MCPTestConfig represents the various configuration options for mcp tool call tests.
type MCPTestConfig struct {
	myToolId3NameAliceWant string
<<<<<<< HEAD
	// MindsDB-specific overrides
	mindsDBMCPParameterValidationOverride bool
	mindsDBMCPAuthOverride                bool
	mindsDBMCPExpectedParameterResponse   string
	mindsDBMCPExpectedAuthResponse        string
=======
	supportClientAuth      bool
>>>>>>> 692dee43
}

type McpTestOption func(*MCPTestConfig)

// WithMcpMyToolId3NameAliceWant represents the response value for my-tool with id=3 and name=Alice.
// e.g. tests.RunMCPToolCallMethod(t, mcpMyFailToolWant, tests.WithMcpMyToolId3NameAliceWant("custom"))
func WithMcpMyToolId3NameAliceWant(s string) McpTestOption {
	return func(c *MCPTestConfig) {
		c.myToolId3NameAliceWant = s
	}
}

<<<<<<< HEAD
// WithMindsDBMCPParameterValidationOverride makes MCP parameter validation tests expect data instead of errors.
// e.g. tests.RunMCPToolCallMethod(t, myFailToolWant, tests.WithMindsDBMCPParameterValidationOverride())
func WithMindsDBMCPParameterValidationOverride() McpTestOption {
	return func(c *MCPTestConfig) {
		c.mindsDBMCPParameterValidationOverride = true
		c.mindsDBMCPExpectedParameterResponse = `"content":[{"type":"text","text":"{\"id\":1,\"name\":\"Alice\"}"},{"type":"text","text":"{\"id\":3,\"name\":\"Sid\"}"}]`
	}
}

// WithMindsDBMCPAuthOverride makes MCP auth tests expect empty content instead of auth errors.
// e.g. tests.RunMCPToolCallMethod(t, myFailToolWant, tests.WithMindsDBMCPAuthOverride())
func WithMindsDBMCPAuthOverride() McpTestOption {
	return func(c *MCPTestConfig) {
		c.mindsDBMCPAuthOverride = true
		c.mindsDBMCPExpectedAuthResponse = `"content":[]`
=======
// EnableMcpClientAuthTest runs the client authorization tests.
// Only enable it if your source supports the `useClientOAuth` configuration.
// Currently, this should only be used with the BigQuery tests.
func EnableMcpClientAuthTest() McpTestOption {
	return func(c *MCPTestConfig) {
		c.supportClientAuth = true
>>>>>>> 692dee43
	}
}

/* Configurations for RunExecuteSqlToolInvokeTest()  */

// ExecuteSqlTestConfig represents the various configuration options for RunExecuteSqlToolInvokeTest()
type ExecuteSqlTestConfig struct {
	select1Statement string
}

type ExecuteSqlOption func(*ExecuteSqlTestConfig)

// WithSelect1Statement represents the database's statement for `SELECT 1`.
// e.g. tests.RunExecuteSqlToolInvokeTest(t, createTableStatement, select1Want, tests.WithSelect1Statement("custom"))
func WithSelect1Statement(s string) ExecuteSqlOption {
	return func(c *ExecuteSqlTestConfig) {
		c.select1Statement = s
	}
}

/* Configurations for RunToolInvokeWithTemplateParameters()  */

// TemplateParameterTestConfig represents the various configuration options for template parameter tests.
type TemplateParameterTestConfig struct {
	ddlWant         string
	selectAllWant   string
	selectId1Want   string
	selectEmptyWant string
	insert1Want     string

	nameFieldArray string
	nameColFilter  string
	createColArray string

	supportDdl    bool
	supportInsert bool
}

type TemplateParamOption func(*TemplateParameterTestConfig)

// WithDdlWant represents the response value of ddl statements.
// e.g. tests.RunToolInvokeWithTemplateParameters(t, tableNameTemplateParam, tests.WithDdlWant("custom"))
func WithDdlWant(s string) TemplateParamOption {
	return func(c *TemplateParameterTestConfig) {
		c.ddlWant = s
	}
}

// WithSelectAllWant represents the response value of select-templateParams-tool.
// e.g. tests.RunToolInvokeWithTemplateParameters(t, tableNameTemplateParam, tests.WithSelectAllWant("custom"))
func WithSelectAllWant(s string) TemplateParamOption {
	return func(c *TemplateParameterTestConfig) {
		c.selectAllWant = s
	}
}

// WithTmplSelectId1Want represents the response value of select-templateParams-combined-tool with id=1.
// e.g. tests.RunToolInvokeWithTemplateParameters(t, tableNameTemplateParam, tests.WithTmplSelectId1Want("custom"))
func WithTmplSelectId1Want(s string) TemplateParamOption {
	return func(c *TemplateParameterTestConfig) {
		c.selectId1Want = s
	}
}

// WithSelectEmptyWant represents the response value of select-templateParams-combined-tool with no results.
// e.g. tests.RunToolInvokeWithTemplateParameters(t, tableNameTemplateParam, tests.WithSelectEmptyWant("custom"))
func WithSelectEmptyWant(s string) TemplateParamOption {
	return func(c *TemplateParameterTestConfig) {
		c.selectEmptyWant = s
	}
}

// WithInsert1Want represents the response value of insert-table-templateParams-tool.
// e.g. tests.RunToolInvokeWithTemplateParameters(t, tableNameTemplateParam, tests.WithInsert1Want("custom"))
func WithInsert1Want(s string) TemplateParamOption {
	return func(c *TemplateParameterTestConfig) {
		c.insert1Want = s
	}
}

// WithNameFieldArray represents fields array parameter for select-fields-templateParams-tool.
// e.g. tests.RunToolInvokeWithTemplateParameters(t, tableNameTemplateParam, tests.WithNameFieldArray("custom"))
func WithNameFieldArray(s string) TemplateParamOption {
	return func(c *TemplateParameterTestConfig) {
		c.nameFieldArray = s
	}
}

// WithNameColFilter represents the columnFilter parameter for select-filter-templateParams-combined-tool.
// e.g. tests.RunToolInvokeWithTemplateParameters(t, tableNameTemplateParam, tests.WithNameColFilter("custom"))
func WithNameColFilter(s string) TemplateParamOption {
	return func(c *TemplateParameterTestConfig) {
		c.nameColFilter = s
	}
}

// WithCreateColArray represents the columns array parameter for create-table-templateParams-tool.
// e.g. tests.RunToolInvokeWithTemplateParameters(t, tableNameTemplateParam, tests.WithCreateColArray("custom"))
func WithCreateColArray(s string) TemplateParamOption {
	return func(c *TemplateParameterTestConfig) {
		c.createColArray = s
	}
}

// DisableDdlTest disables tests for ddl statements for sources that do not support ddl.
// e.g. tests.RunToolInvokeWithTemplateParameters(t, tableNameTemplateParam, tests.DisableDdlTest())
func DisableDdlTest() TemplateParamOption {
	return func(c *TemplateParameterTestConfig) {
		c.supportDdl = false
	}
}

// DisableInsertTest disables tests of insert statements for sources that do not support insert.
// e.g. tests.RunToolInvokeWithTemplateParameters(t, tableNameTemplateParam, tests.DisableInsertTest())
func DisableInsertTest() TemplateParamOption {
	return func(c *TemplateParameterTestConfig) {
		c.supportInsert = false
	}
}<|MERGE_RESOLUTION|>--- conflicted
+++ resolved
@@ -23,15 +23,12 @@
 	nullWant                 string
 	supportOptionalNullParam bool
 	supportArrayParam        bool
-<<<<<<< HEAD
+	supportClientAuth        bool
 	// MindsDB-specific overrides
 	mindsDBParameterValidationOverride bool
 	mindsDBAuthOverride                bool
 	mindsDBExpectedParameterResponse   string
 	mindsDBExpectedAuthResponse        string
-=======
-	supportClientAuth        bool
->>>>>>> 692dee43
 }
 
 type InvokeTestOption func(*InvokeTestConfig)
@@ -77,30 +74,12 @@
 	}
 }
 
-<<<<<<< HEAD
-// WithMindsDBParameterValidationOverride makes parameter validation tests expect data instead of errors.
-// e.g. tests.RunToolInvokeTest(t, select1Want, tests.WithMindsDBParameterValidationOverride())
-func WithMindsDBParameterValidationOverride() InvokeTestOption {
-	return func(c *InvokeTestConfig) {
-		c.mindsDBParameterValidationOverride = true
-		c.mindsDBExpectedParameterResponse = "[{\"id\":1,\"name\":\"Alice\"},{\"id\":3,\"name\":\"Sid\"}]"
-	}
-}
-
-// WithMindsDBAuthOverride makes auth tests expect null instead of auth-specific responses.
-// e.g. tests.RunToolInvokeTest(t, select1Want, tests.WithMindsDBAuthOverride())
-func WithMindsDBAuthOverride() InvokeTestOption {
-	return func(c *InvokeTestConfig) {
-		c.mindsDBAuthOverride = true
-		c.mindsDBExpectedAuthResponse = "null"
-=======
 // EnableClientAuthTest runs the client authorization tests.
 // Only enable it if your source supports the `useClientOAuth` configuration.
 // Currently, this should only be used with the BigQuery tests.
 func EnableClientAuthTest() InvokeTestOption {
 	return func(c *InvokeTestConfig) {
 		c.supportClientAuth = true
->>>>>>> 692dee43
 	}
 }
 
@@ -109,15 +88,12 @@
 // MCPTestConfig represents the various configuration options for mcp tool call tests.
 type MCPTestConfig struct {
 	myToolId3NameAliceWant string
-<<<<<<< HEAD
-	// MindsDB-specific overrides
+	supportClientAuth      bool
+	// MindsDB-specific MCP overrides
 	mindsDBMCPParameterValidationOverride bool
 	mindsDBMCPAuthOverride                bool
 	mindsDBMCPExpectedParameterResponse   string
 	mindsDBMCPExpectedAuthResponse        string
-=======
-	supportClientAuth      bool
->>>>>>> 692dee43
 }
 
 type McpTestOption func(*MCPTestConfig)
@@ -130,30 +106,12 @@
 	}
 }
 
-<<<<<<< HEAD
-// WithMindsDBMCPParameterValidationOverride makes MCP parameter validation tests expect data instead of errors.
-// e.g. tests.RunMCPToolCallMethod(t, myFailToolWant, tests.WithMindsDBMCPParameterValidationOverride())
-func WithMindsDBMCPParameterValidationOverride() McpTestOption {
-	return func(c *MCPTestConfig) {
-		c.mindsDBMCPParameterValidationOverride = true
-		c.mindsDBMCPExpectedParameterResponse = `"content":[{"type":"text","text":"{\"id\":1,\"name\":\"Alice\"}"},{"type":"text","text":"{\"id\":3,\"name\":\"Sid\"}"}]`
-	}
-}
-
-// WithMindsDBMCPAuthOverride makes MCP auth tests expect empty content instead of auth errors.
-// e.g. tests.RunMCPToolCallMethod(t, myFailToolWant, tests.WithMindsDBMCPAuthOverride())
-func WithMindsDBMCPAuthOverride() McpTestOption {
-	return func(c *MCPTestConfig) {
-		c.mindsDBMCPAuthOverride = true
-		c.mindsDBMCPExpectedAuthResponse = `"content":[]`
-=======
 // EnableMcpClientAuthTest runs the client authorization tests.
 // Only enable it if your source supports the `useClientOAuth` configuration.
 // Currently, this should only be used with the BigQuery tests.
 func EnableMcpClientAuthTest() McpTestOption {
 	return func(c *MCPTestConfig) {
 		c.supportClientAuth = true
->>>>>>> 692dee43
 	}
 }
 
@@ -272,4 +230,38 @@
 	return func(c *TemplateParameterTestConfig) {
 		c.supportInsert = false
 	}
+}
+
+// MindsDB-specific option functions
+
+// WithMindsDBParameterValidationOverride enables MindsDB-specific parameter validation overrides
+func WithMindsDBParameterValidationOverride() InvokeTestOption {
+	return func(c *InvokeTestConfig) {
+		c.mindsDBParameterValidationOverride = true
+		c.mindsDBExpectedParameterResponse = `[{"id":1,"name":"Alice"},{"id":3,"name":"Sid"}]`
+	}
+}
+
+// WithMindsDBAuthOverride enables MindsDB-specific auth overrides
+func WithMindsDBAuthOverride() InvokeTestOption {
+	return func(c *InvokeTestConfig) {
+		c.mindsDBAuthOverride = true
+		c.mindsDBExpectedAuthResponse = `[{"name":"Alice"}]`
+	}
+}
+
+// WithMindsDBMCPParameterValidationOverride enables MindsDB-specific MCP parameter validation overrides
+func WithMindsDBMCPParameterValidationOverride() MCPOption {
+	return func(c *MCPTestConfig) {
+		c.mindsDBMCPParameterValidationOverride = true
+		c.mindsDBMCPExpectedParameterResponse = `{"jsonrpc":"2.0","id":"invoke-without-parameter","result":{"content":[{"type":"text","text":"{\"id\":1,\"name\":\"Alice\"}"},{"type":"text","text":"{\"id\":3,\"name\":\"Sid\"}"}]}}`
+	}
+}
+
+// WithMindsDBMCPAuthOverride enables MindsDB-specific MCP auth overrides
+func WithMindsDBMCPAuthOverride() MCPOption {
+	return func(c *MCPTestConfig) {
+		c.mindsDBMCPAuthOverride = true
+		c.mindsDBMCPExpectedAuthResponse = `{"jsonrpc":"2.0","id":"invoke my-auth-required-tool","result":{"content":[{"type":"text","text":"[{\"name\":\"Alice\"}]"}]}}`
+	}
 }